#include "BucketFillTool.h"
#include "MainWindow.h"
#include "Canvas.h"
#include "Commands/UndoCommands.h"
#include <QGraphicsScene>
#include <QGraphicsPathItem>
#include <QGraphicsRectItem>
#include <QGraphicsEllipseItem>
#include <QGraphicsLineItem>
#include <QAbstractGraphicsShapeItem>
#include <QPainter>
#include <QPainterPath>
#include <QPainterPathStroker>
#include <QPen>
#include <QApplication>
#include <QDebug>
#include <QElapsedTimer>
#include <QtMath>
#include <QQueue>
#include <QSet>
#include <QVector>
#include <QTimer>
#include <limits>

// Direction vectors for 8-connected neighbors (Moore neighborhood)
const QPoint BucketFillTool::DIRECTIONS[8] = {
    QPoint(1, 0),   // 0: East
    QPoint(1, 1),   // 1: Southeast  
    QPoint(0, 1),   // 2: South
    QPoint(-1, 1),  // 3: Southwest
    QPoint(-1, 0),  // 4: West
    QPoint(-1, -1), // 5: Northwest
    QPoint(0, -1),  // 6: North
    QPoint(1, -1)   // 7: Northeast
};

BucketFillTool::BucketFillTool(MainWindow* mainWindow, QObject* parent)
    : Tool(mainWindow, parent)
    , m_fillColor(Qt::red)
    , m_tolerance(10)
    , m_fillMode(0)
    , m_searchRadius(100.0)
    , m_connectionTolerance(5.0)
    , m_debugMode(false)
    , m_cacheValid(false)
    , m_previewItem(nullptr)
{
    // Get initial fill color from canvas
    if (m_canvas) {
        m_fillColor = m_canvas->getFillColor();
    }

    qDebug() << "BucketFillTool created with color:" << m_fillColor.name();
}

void BucketFillTool::mousePressEvent(QMouseEvent* event, const QPointF& scenePos)
{
    if (!m_canvas || !m_canvas->scene()) return;

    if (event->button() == Qt::LeftButton) {
        // Get current fill color from canvas
        m_fillColor = m_canvas->getFillColor();

        QElapsedTimer timer;
        timer.start();

        qDebug() << "BucketFill: Starting fill at" << scenePos << "with color" << m_fillColor.name();

        hideFillPreview();

        // Check if we're clicking on canvas background
        QRectF canvasRect = m_canvas->getCanvasRect();
        if (!canvasRect.contains(scenePos)) {
            qDebug() << "BucketFill: Click outside canvas bounds, ignoring";
            return;
        }

        try {
            if (m_fillMode == 0) {
                // Vector-based filling (preferred method)
                ClosedRegion region = findEnclosedRegion(scenePos);

                if (region.isValid && !region.outerBoundary.isEmpty()) {
                    // Validate region size to prevent filling entire canvas
                    QRectF regionBounds = region.outerBoundary.boundingRect();
                    QRectF canvasBounds = m_canvas->getCanvasRect();

                    // Don't fill if region covers more than 80% of canvas
                    double regionArea = regionBounds.width() * regionBounds.height();
                    double canvasArea = canvasBounds.width() * canvasBounds.height();

                    if (regionArea > canvasArea * 0.8) {
                        qDebug() << "BucketFill: Region too large, probably canvas background. Skipping.";
                        return;
                    }

                    QGraphicsPathItem* fillItem = createFillItem(region.outerBoundary, m_fillColor);
                    if (fillItem) {
                        addFillToCanvas(fillItem);
                        qDebug() << "BucketFill: Vector fill completed in" << timer.elapsed() << "ms";
                    }
                    else {
                        qDebug() << "BucketFill: Failed to create vector fill item";
                    }
                }
                else {
                    qDebug() << "BucketFill: No enclosed region found, using raster fill";
                    performRasterFill(scenePos);
                    qDebug() << "BucketFill: Fallback raster fill completed in" << timer.elapsed() << "ms";
                }
            }
            else {
                // Raster-based filling
                performRasterFill(scenePos);
                qDebug() << "BucketFill: Raster fill completed in" << timer.elapsed() << "ms";
            }
        }
        catch (const std::exception& e) {
            qDebug() << "BucketFill: Exception occurred:" << e.what();
        }
    }
}

void BucketFillTool::mouseMoveEvent(QMouseEvent* event, const QPointF& scenePos)
{
    // Show preview only when not dragging and within canvas bounds
    if (event->buttons() == Qt::NoButton) {
        QRectF canvasRect = m_canvas ? m_canvas->getCanvasRect() : QRectF();
        if (!canvasRect.contains(scenePos)) {
            hideFillPreview();
            return;
        }

        try {
            if (m_fillMode == 0) {
                ClosedRegion region = findEnclosedRegion(scenePos);
                if (region.isValid && !region.outerBoundary.isEmpty()) {
                    // FIXED: Only show preview for reasonable-sized regions
                    QRectF regionBounds = region.outerBoundary.boundingRect();
                    QRectF canvasBounds = m_canvas->getCanvasRect();
                    double regionArea = regionBounds.width() * regionBounds.height();
                    double canvasArea = canvasBounds.width() * canvasBounds.height();

                    if (regionArea <= canvasArea * 0.8) {
                        showFillPreview(region.outerBoundary);
                    }
                    else {
                        hideFillPreview();
                    }
                }
                else {
                    hideFillPreview();
                }
            }
        }
        catch (...) {
            hideFillPreview();
        }
    }
}

void BucketFillTool::mouseReleaseEvent(QMouseEvent* event, const QPointF& scenePos)
{
    // Nothing specific needed for release
}

QCursor BucketFillTool::getCursor() const
{
    return QCursor(Qt::PointingHandCursor);
}

BucketFillTool::ClosedRegion BucketFillTool::findEnclosedRegion(const QPointF& point)
{
    ClosedRegion region;
    region.isValid = false;

    // Check if point is in canvas bounds
    if (!m_canvas || !m_canvas->getCanvasRect().contains(point)) {
        return region;
    }

    QRectF canvasRect = m_canvas->getCanvasRect();
    qreal maxCanvasDim = qMax(canvasRect.width(), canvasRect.height());

    QVector<qreal> radii = { m_searchRadius, m_searchRadius * 1.5, m_searchRadius * 2.0 };

    for (qreal radius : radii) {
        qreal clampedRadius = qBound<qreal>(20.0, radius, maxCanvasDim);

        QList<PathSegment> nearbyPaths = collectNearbyPaths(point, clampedRadius);

        if (nearbyPaths.isEmpty()) {
            continue;
        }

        qDebug() << "BucketFill: Found" << nearbyPaths.size() << "path segments in radius" << clampedRadius;

        // Check if point is inside a closed path already present
        for (const PathSegment& segment : nearbyPaths) {
            if (!segment.path.isEmpty() && isPathClosed(segment.path, m_connectionTolerance * 1.5) && segment.path.contains(point)) {
                region.outerBoundary = segment.path;
                region.bounds = segment.bounds;
                region.isValid = true;
                qDebug() << "BucketFill: Point inside existing closed path";
                return region;
            }
        }

        // Try advanced reconstruction using all nearby segments
        ClosedRegion advancedRegion = buildClosedRegionFromSegments(nearbyPaths, point, clampedRadius);
        if (advancedRegion.isValid) {
            qDebug() << "BucketFill: Advanced region reconstruction succeeded";
            return advancedRegion;
        }

        ClosedRegion rasterRegion = buildClosedRegionUsingRaster(nearbyPaths, point, clampedRadius);
        if (rasterRegion.isValid) {
            qDebug() << "BucketFill: Raster-assisted region reconstruction succeeded";
            return rasterRegion;
        }

        // Fallback to legacy path connection logic
        QPainterPath closedPath = createClosedPath(nearbyPaths, point);
        if (!closedPath.isEmpty() && closedPath.contains(point)) {
            region.outerBoundary = closedPath;
            region.bounds = closedPath.boundingRect();
            region.isValid = true;
            qDebug() << "BucketFill: Created closed path from segments";
            return region;
        }
    }

    qDebug() << "BucketFill: No enclosed region could be determined";
    return region;
}

QList<BucketFillTool::PathSegment> BucketFillTool::collectNearbyPaths(const QPointF& center, qreal searchRadius)
{
    QList<PathSegment> segments;

    if (!m_canvas || !m_canvas->scene()) return segments;

    // FIXED: Limit search area to reasonable bounds
    QRectF canvasRect = m_canvas->getCanvasRect();
    QRectF searchRect(center.x() - searchRadius, center.y() - searchRadius,
        searchRadius * 2, searchRadius * 2);

    // Intersect with canvas bounds to prevent searching outside canvas
    searchRect = searchRect.intersected(canvasRect);

    // Get items in the search area, excluding background
    QList<QGraphicsItem*> items = m_canvas->scene()->items(searchRect, Qt::IntersectsItemBoundingRect);

    for (QGraphicsItem* item : items) {
        // FIXED: Skip the background rectangle (it has zValue -1000)
        if (item->zValue() <= -999) {
            continue;
        }

        if (item == m_previewItem) {
            continue;
        }

        PathSegment segment;
        segment.item = item;

        // Convert different item types to paths
        if (auto pathItem = qgraphicsitem_cast<QGraphicsPathItem*>(item)) {
            segment.path = pathItem->path();
            segment.bounds = pathItem->boundingRect();
        }
        else if (auto rectItem = qgraphicsitem_cast<QGraphicsRectItem*>(item)) {
            segment.path.addRect(rectItem->rect());
            segment.bounds = rectItem->boundingRect();
        }
        else if (auto ellipseItem = qgraphicsitem_cast<QGraphicsEllipseItem*>(item)) {
            segment.path.addEllipse(ellipseItem->rect());
            segment.bounds = ellipseItem->boundingRect();
        }
        else if (auto lineItem = qgraphicsitem_cast<QGraphicsLineItem*>(item)) {
            QLineF line = lineItem->line();
            segment.path.moveTo(line.p1());
            segment.path.lineTo(line.p2());
            segment.bounds = lineItem->boundingRect();
        }

        if (!segment.path.isEmpty()) {
            // Transform path to scene coordinates
            QTransform transform = item->sceneTransform();
            segment.path = transform.map(segment.path);
            segment.bounds = transform.mapRect(segment.bounds);

            segments.append(segment);
        }
    }

    qDebug() << "BucketFill: Collected" << segments.size() << "path segments";
    return segments;
}

QPainterPath BucketFillTool::createClosedPath(const QList<PathSegment>& segments, const QPointF& seedPoint)
{
    if (segments.isEmpty()) return QPainterPath();

    // Start with the segment closest to the seed point
    QPainterPath result;
    qreal minDistance = std::numeric_limits<qreal>::max();
    int startIndex = -1;

    for (int i = 0; i < segments.size(); ++i) {
        QPointF closestPoint = segments[i].path.pointAtPercent(0.5);
        qreal distance = QLineF(seedPoint, closestPoint).length();
        if (distance < minDistance) {
            minDistance = distance;
            startIndex = i;
        }
    }

    if (startIndex == -1) return QPainterPath();

    result = segments[startIndex].path;
    QList<QPainterPath> remainingPaths;

    for (int i = 0; i < segments.size(); ++i) {
        if (i != startIndex) {
            remainingPaths.append(segments[i].path);
        }
    }

    // Try to connect other paths
    const qreal connectionTolerance = m_connectionTolerance * 2;
    bool foundConnection = true;

    while (foundConnection && !remainingPaths.isEmpty()) {
        foundConnection = false;
        QPointF resultEnd = result.pointAtPercent(1.0);

        for (int i = 0; i < remainingPaths.size(); ++i) {
            QPainterPath& path = remainingPaths[i];
            QPointF pathStart = path.pointAtPercent(0.0);
            QPointF pathEnd = path.pointAtPercent(1.0);

            if (QLineF(resultEnd, pathStart).length() <= connectionTolerance) {
                result.connectPath(path);
                remainingPaths.removeAt(i);
                foundConnection = true;
                break;
            }
            else if (QLineF(resultEnd, pathEnd).length() <= connectionTolerance) {
                QPainterPath reversedPath = path.toReversed();
                result.connectPath(reversedPath);
                remainingPaths.removeAt(i);
                foundConnection = true;
                break;
            }
        }
    }

    QPainterPath closedResult = closeOpenPath(result, connectionTolerance);
    if (isPathClosed(closedResult) && closedResult.contains(seedPoint)) {
        return closedResult;
    }

    return QPainterPath();
}

BucketFillTool::ClosedRegion BucketFillTool::buildClosedRegionFromSegments(const QList<PathSegment>& segments,
    const QPointF& seedPoint, qreal searchRadius)
{
    ClosedRegion region;
    region.isValid = false;

    if (segments.isEmpty()) {
        return region;
    }

    QRectF combinedBounds;
    bool hasBounds = false;

    for (const PathSegment& segment : segments) {
        if (!hasBounds) {
            combinedBounds = segment.bounds;
            hasBounds = true;
        }
        else {
            combinedBounds = combinedBounds.united(segment.bounds);
        }
    }

    if (!hasBounds || combinedBounds.isNull()) {
        return region;
    }

    if (!combinedBounds.contains(seedPoint)) {
        qreal adjust = qMax(searchRadius * 0.5, m_connectionTolerance * 8.0);
        combinedBounds = combinedBounds.united(QRectF(seedPoint.x() - adjust, seedPoint.y() - adjust, adjust * 2, adjust * 2));
    }

    qreal margin = qMax(qreal(12.0), qMax(searchRadius * 0.25, m_connectionTolerance * 6.0));
    combinedBounds.adjust(-margin, -margin, margin, margin);

    if (m_canvas) {
        QRectF canvasRect = m_canvas->getCanvasRect();
        combinedBounds = combinedBounds.intersected(canvasRect);
        if (!combinedBounds.contains(seedPoint)) {
            combinedBounds = canvasRect;
        }
    }

    if (combinedBounds.isEmpty()) {
        return region;
    }

    QPainterPath searchArea;
    searchArea.addRect(combinedBounds);

    QPainterPath obstacles;
    QPainterPathStroker stroker;
    stroker.setCapStyle(Qt::RoundCap);
    stroker.setJoinStyle(Qt::RoundJoin);

    qreal baseStrokeWidth = qMax(m_connectionTolerance * 2.0, 1.5);
    qreal maxStrokeWidth = baseStrokeWidth;

    for (const PathSegment& segment : segments) {
        if (segment.path.isEmpty()) {
            continue;
        }

        qreal strokeWidth = baseStrokeWidth;
        if (auto shapeItem = qgraphicsitem_cast<QAbstractGraphicsShapeItem*>(segment.item)) {
            strokeWidth = qMax(strokeWidth, shapeItem->pen().widthF() + m_connectionTolerance);
        }

        stroker.setWidth(strokeWidth);
        maxStrokeWidth = qMax(maxStrokeWidth, strokeWidth);

        QPainterPath thickPath = stroker.createStroke(segment.path);
        obstacles = obstacles.united(thickPath);

        if (auto shapeItem = qgraphicsitem_cast<QAbstractGraphicsShapeItem*>(segment.item)) {
            if (shapeItem->brush().style() != Qt::NoBrush && shapeItem->brush().color().alpha() > 0) {
                obstacles = obstacles.united(segment.path);
            }
        }
    }

    obstacles = obstacles.intersected(searchArea);

    QPainterPath available = searchArea.subtracted(obstacles);
    available = available.simplified();

    if (available.isEmpty()) {
        return region;
    }

    QList<QPolygonF> polygons = available.toFillPolygons();
    const qreal minArea = 4.0;
    QPainterPath candidatePath;

    for (const QPolygonF& polygon : polygons) {
        if (polygon.isEmpty()) {
            continue;
        }

        QPainterPath polygonPath;
        polygonPath.addPolygon(polygon);
        polygonPath.closeSubpath();

        if (qAbs(polygonPath.area()) < minArea) {
            continue;
        }

        if (polygonPath.contains(seedPoint)) {
            candidatePath = polygonPath;
            break;
        }
    }

    if (candidatePath.isEmpty()) {
        return region;
    }

    candidatePath = candidatePath.simplified();

    QRectF candidateRect = candidatePath.boundingRect();
    qreal boundaryTolerance = qMax(maxStrokeWidth * 1.5, m_connectionTolerance * 4.0);

    if (qAbs(candidateRect.left() - combinedBounds.left()) < boundaryTolerance ||
        qAbs(candidateRect.right() - combinedBounds.right()) < boundaryTolerance ||
        qAbs(candidateRect.top() - combinedBounds.top()) < boundaryTolerance ||
        qAbs(candidateRect.bottom() - combinedBounds.bottom()) < boundaryTolerance) {
        return region;
    }

    region.outerBoundary = candidatePath;
    region.bounds = candidateRect;
    region.isValid = true;

    return region;
}

BucketFillTool::ClosedRegion BucketFillTool::buildClosedRegionUsingRaster(const QList<PathSegment>& segments,
    const QPointF& seedPoint, qreal searchRadius)
{
    ClosedRegion region;
    region.isValid = false;

    if (!m_canvas || !m_canvas->scene()) {
        return region;
    }

    QRectF bounds;
    bool hasBounds = false;

    for (const PathSegment& segment : segments) {
        if (!hasBounds) {
            bounds = segment.bounds;
            hasBounds = true;
        }
        else {
            bounds = bounds.united(segment.bounds);
        }
    }

    if (!hasBounds || bounds.isNull()) {
        qreal fallbackRadius = qMax(searchRadius, qreal(48.0));
        bounds = QRectF(seedPoint.x() - fallbackRadius, seedPoint.y() - fallbackRadius,
            fallbackRadius * 2.0, fallbackRadius * 2.0);
        hasBounds = true;
    }

    if (!bounds.contains(seedPoint)) {
        qreal adjust = qMax(searchRadius * 0.5, m_connectionTolerance * 8.0);
        QRectF seedBounds(seedPoint.x() - adjust, seedPoint.y() - adjust, adjust * 2.0, adjust * 2.0);
        bounds = bounds.united(seedBounds);
    }

    qreal margin = qMax(qreal(18.0), qMax(searchRadius * 0.3, m_connectionTolerance * 6.0));
    bounds.adjust(-margin, -margin, margin, margin);

    QRectF canvasRect = m_canvas->getCanvasRect();
    bounds = bounds.intersected(canvasRect);

    if (bounds.isEmpty()) {
        return region;
    }

    qreal area = bounds.width() * bounds.height();
    if (area <= 0.0) {
        return region;
    }

    const qreal maxPixels = 450000.0;
    qreal scale = 3.0;
    qreal scaledArea = area * scale * scale;

    if (scaledArea > maxPixels) {
        scale = qSqrt(maxPixels / area);
    }

    const qreal minScale = 0.75;
    const qreal maxScale = 5.0;
    scale = qBound(minScale, scale, maxScale);

    if (area * scale * scale > maxPixels) {
        qreal adjustedScale = qSqrt(maxPixels / area);
        scale = qBound(qreal(0.4), adjustedScale, maxScale);
    }

    if (scale <= 0.0) {
        return region;
    }

    if (area * scale * scale > maxPixels) {
        return region;
    }

    QImage sceneImage = renderSceneToImage(bounds, scale);
    if (sceneImage.isNull() || sceneImage.width() <= 0 || sceneImage.height() <= 0) {
        return region;
    }

    QPointF relativePoint = seedPoint - bounds.topLeft();
    QPoint imagePoint(qRound(relativePoint.x() * scale), qRound(relativePoint.y() * scale));

    if (!sceneImage.rect().contains(imagePoint)) {
        return region;
    }

    QColor targetColor = getPixelColor(sceneImage, imagePoint);
    if (!targetColor.isValid()) {
        return region;
    }

    QImage fillImage = sceneImage.copy();
    QColor traceColor(255, 0, 255, 255);
    if (traceColor == targetColor) {
        traceColor = QColor(0, 255, 0, 255);
    }

    int totalPixels = sceneImage.width() * sceneImage.height();
    int maxFillPixels = qMin(totalPixels, static_cast<int>(maxPixels));
    if (maxFillPixels <= 0) {
        return region;
    }

    int filledPixels = floodFillImageLimited(fillImage, imagePoint, targetColor, traceColor, maxFillPixels);
    if (filledPixels <= 0 || filledPixels >= maxFillPixels) {
        return region;
    }

    if (filledPixels > totalPixels * 0.85) {
        return region;
    }

    QPainterPath tracedPath = traceFilledRegion(fillImage, traceColor);
    if (tracedPath.isEmpty()) {
        return region;
    }

    QTransform transform;
    transform.translate(bounds.left(), bounds.top());
    qreal invScale = 1.0 / scale;
    transform.scale(invScale, invScale);
    tracedPath = transform.map(tracedPath);
    tracedPath = tracedPath.simplified();
    tracedPath = smoothContour(tracedPath, 1.25);

    if (!tracedPath.contains(seedPoint)) {
        QPainterPath simplified = tracedPath.simplified();
        if (!simplified.contains(seedPoint)) {
            return region;
        }
    }

    QRectF pathBounds = tracedPath.boundingRect();

    qreal boundaryMargin = qMax(qreal(6.0), m_connectionTolerance * 2.0);
    if (qAbs(pathBounds.left() - bounds.left()) < boundaryMargin ||
        qAbs(pathBounds.right() - bounds.right()) < boundaryMargin ||
        qAbs(pathBounds.top() - bounds.top()) < boundaryMargin ||
        qAbs(pathBounds.bottom() - bounds.bottom()) < boundaryMargin) {
        return region;
    }

    QRectF canvasBounds = m_canvas->getCanvasRect();
    if (!canvasBounds.isEmpty()) {
        qreal pathArea = pathBounds.width() * pathBounds.height();
        qreal canvasArea = canvasBounds.width() * canvasBounds.height();
        if (canvasArea > 0.0 && pathArea > canvasArea * 0.9) {
            return region;
        }
    }

    region.outerBoundary = tracedPath;
    region.bounds = pathBounds;
    region.isValid = true;

    return region;
}

bool BucketFillTool::isPathClosed(const QPainterPath& path, qreal tolerance)
{
    if (path.elementCount() < 3) return false;

    QPointF start = path.pointAtPercent(0.0);
    QPointF end = path.pointAtPercent(1.0);

    return QLineF(start, end).length() <= tolerance;
}

QPainterPath BucketFillTool::closeOpenPath(const QPainterPath& path, qreal tolerance)
{
    if (path.isEmpty()) return path;

    QPainterPath closedPath = path;
    QPointF start = path.pointAtPercent(0.0);
    QPointF end = path.pointAtPercent(1.0);

    if (QLineF(start, end).length() <= tolerance * 3) {
        closedPath.lineTo(start);
        closedPath.closeSubpath();
    }

    return closedPath;
}

QPainterPath BucketFillTool::connectPathsByProximity(const QList<PathSegment>& segments, qreal maxDistance)
{
    if (segments.isEmpty()) return QPainterPath();

    QPainterPath result;
    QList<QPainterPath> paths;

    for (const PathSegment& segment : segments) {
        paths.append(segment.path);
    }

    if (paths.isEmpty()) return result;

    result = paths.first();
    QList<QPainterPath> remaining = paths.mid(1);

    bool madeConnection = true;
    while (madeConnection && !remaining.isEmpty()) {
        madeConnection = false;

        for (int i = 0; i < remaining.size(); ++i) {
            QPainterPath& candidatePath = remaining[i];

            QList<QPair<QPointF, QPointF>> connectionPairs;
            connectionPairs.append({ result.pointAtPercent(1.0), candidatePath.pointAtPercent(0.0) });
            connectionPairs.append({ result.pointAtPercent(1.0), candidatePath.pointAtPercent(1.0) });

            for (const auto& pair : connectionPairs) {
                if (QLineF(pair.first, pair.second).length() <= maxDistance) {
                    if (pair.second == candidatePath.pointAtPercent(1.0)) {
                        candidatePath = candidatePath.toReversed();
                    }

                    qreal gap = QLineF(pair.first, pair.second).length();
                    if (gap > 0.1) {
                        result.lineTo(pair.second);
                    }

                    result.connectPath(candidatePath);
                    remaining.removeAt(i);
                    madeConnection = true;
                    break;
                }
            }

            if (madeConnection) break;
        }
    }

    return closeOpenPath(result, maxDistance);
}

void BucketFillTool::performRasterFill(const QPointF& point)
{
    if (!m_canvas || !m_canvas->scene()) return;

    qreal searchRadius = qMax(m_searchRadius * 1.5, qreal(120.0));
    QList<PathSegment> nearbySegments = collectNearbyPaths(point, searchRadius);

    ClosedRegion reconstructed = buildClosedRegionUsingRaster(nearbySegments, point, searchRadius);
    if (reconstructed.isValid && !reconstructed.outerBoundary.isEmpty()) {
        QGraphicsPathItem* fillItem = createFillItem(reconstructed.outerBoundary, m_fillColor);
        if (fillItem) {
            addFillToCanvas(fillItem);
            qDebug() << "BucketFill: Raster fill via reconstructed region";
        }
        return;
    }

    if (nearbySegments.isEmpty()) {
        qDebug() << "BucketFill: Raster fill aborted - no nearby segments";
        return;
    }

    QRectF canvasRect = m_canvas->getCanvasRect();
    qreal size = qMax(qreal(200.0), searchRadius);
    QRectF fillArea(point.x() - size / 2, point.y() - size / 2, size, size);
    fillArea = fillArea.intersected(canvasRect);

    if (fillArea.isEmpty()) {
        qDebug() << "BucketFill: Fill area outside canvas bounds";
        return;
    }

    qreal maxDimension = qMax(fillArea.width(), fillArea.height());
    qreal scale = 2.0;
    if (maxDimension * scale > 512.0) {
        scale = qMax(qreal(1.0), 512.0 / maxDimension);
    }

    QImage sceneImage = renderSceneToImage(fillArea, scale);

    if (sceneImage.isNull()) {
        qDebug() << "BucketFill: Failed to render scene to image";
        return;
    }

    QPointF relativePoint = point - fillArea.topLeft();
    QPoint imagePoint(qRound(relativePoint.x() * scale), qRound(relativePoint.y() * scale));

    if (!sceneImage.rect().contains(imagePoint)) {
        qDebug() << "BucketFill: Click point outside rendered area";
        return;
    }

    QColor targetColor = getPixelColor(sceneImage, imagePoint);
<<<<<<< HEAD

    if (!targetColor.isValid()) {
        qDebug() << "BucketFill: Invalid target color for raster fill";
        return;
    }

=======

    if (!targetColor.isValid()) {
        qDebug() << "BucketFill: Invalid target color for raster fill";
        return;
    }

>>>>>>> 5c651041
    QImage fillImage = sceneImage.copy();
    QColor traceColor(255, 0, 255, 255);
    if (traceColor == targetColor) {
        traceColor = QColor(0, 255, 0, 255);
    }

    int totalPixels = sceneImage.width() * sceneImage.height();
    int maxFillPixels = qMin(totalPixels, 150000);
    int filledPixels = floodFillImageLimited(fillImage, imagePoint, targetColor, traceColor, maxFillPixels);

    qDebug() << "BucketFill: Fallback raster fill filled" << filledPixels << "pixels";

    if (filledPixels <= 0 || filledPixels >= maxFillPixels) {
        qDebug() << "BucketFill: Raster fill fallback could not determine region";
        return;
    }

    if (filledPixels > totalPixels * 0.85) {
        qDebug() << "BucketFill: Raster fill fallback detected excessive area";
        return;
    }

    QPainterPath filledPath = traceFilledRegion(fillImage, traceColor);

    if (!filledPath.isEmpty()) {
        QTransform transform;
        transform.translate(fillArea.x(), fillArea.y());
        qreal invScale = 1.0 / scale;
        transform.scale(invScale, invScale);
        filledPath = transform.map(filledPath);

        filledPath = smoothContour(filledPath, 1.4);
        QGraphicsPathItem* fillItem = createFillItem(filledPath, m_fillColor);
        if (fillItem) {
            addFillToCanvas(fillItem);
            qDebug() << "BucketFill: Successfully added contour-traced fallback fill";
        }
    }
    else {
        qDebug() << "BucketFill: Fallback raster tracing failed";
    }
}

QImage BucketFillTool::renderSceneToImage(const QRectF& region, qreal scale)
{
    if (!m_canvas || !m_canvas->scene()) return QImage();

    int width = qMax(1, static_cast<int>(qCeil(region.width() * scale)));
    int height = qMax(1, static_cast<int>(qCeil(region.height() * scale)));
    QImage image(QSize(width, height), QImage::Format_ARGB32);
    image.fill(Qt::transparent);

    QPainter painter(&image);
    painter.setRenderHint(QPainter::Antialiasing, false); // Sharp edges for flood fill
    painter.scale(scale, scale);
    painter.translate(-region.topLeft());

    // FIXED: Use scene's built-in render method - much safer
    m_canvas->scene()->render(&painter, QRectF(0, 0, region.width(), region.height()), region);

    painter.end();
    return image;
}

QColor BucketFillTool::getPixelColor(const QImage& image, const QPoint& point)
{
    if (point.x() >= 0 && point.x() < image.width() &&
        point.y() >= 0 && point.y() < image.height()) {
        return QColor(image.pixel(point));
    }
    return QColor();
}

int BucketFillTool::floodFillImageLimited(QImage& image, const QPoint& startPoint,
    const QColor& targetColor, const QColor& fillColor, int maxPixels)
{
    if (targetColor == fillColor) return 0;
    if (!image.rect().contains(startPoint)) return 0;

    QQueue<QPoint> pointQueue;
    QSet<QPoint> visited;
    int filledCount = 0;

    pointQueue.enqueue(startPoint);

    while (!pointQueue.isEmpty() && filledCount < maxPixels) {
        QPoint current = pointQueue.dequeue();

        if (visited.contains(current)) continue;
        if (!image.rect().contains(current)) continue;

        QColor currentColor = getPixelColor(image, current);

        // FIXED: Stricter color matching
        int colorDiff = qAbs(currentColor.red() - targetColor.red()) +
            qAbs(currentColor.green() - targetColor.green()) +
            qAbs(currentColor.blue() - targetColor.blue()) +
            qAbs(currentColor.alpha() - targetColor.alpha());

        if (colorDiff > m_tolerance * 2) continue; // Stricter tolerance

        // Fill this pixel
        image.setPixel(current, fillColor.rgba());
        visited.insert(current);
        filledCount++;

        // Add 4-connected neighbors only
        QList<QPoint> neighbors = {
            QPoint(current.x() + 1, current.y()),
            QPoint(current.x() - 1, current.y()),
            QPoint(current.x(), current.y() + 1),
            QPoint(current.x(), current.y() - 1)
        };

        for (const QPoint& neighbor : neighbors) {
            if (!visited.contains(neighbor)) {
                pointQueue.enqueue(neighbor);
            }
        }
    }

    return filledCount;
}

// Keep the standard flood fill for backwards compatibility
void BucketFillTool::floodFillImage(QImage& image, const QPoint& startPoint,
    const QColor& targetColor, const QColor& fillColor)
{
    floodFillImageLimited(image, startPoint, targetColor, fillColor, 50000);
}

QPainterPath BucketFillTool::traceFilledRegion(const QImage& image, const QColor& fillColor)
{
    QPoint startPoint = findStartPoint(image, fillColor);
    if (startPoint.x() == -1) {
        return QPainterPath();
    }

    return traceContour(image, startPoint, fillColor);
}

QPoint BucketFillTool::findStartPoint(const QImage& image, const QColor& fillColor)
{
    // Find the topmost, leftmost filled pixel
    for (int y = 0; y < image.height(); ++y) {
        for (int x = 0; x < image.width(); ++x) {
            if (getPixelColor(image, QPoint(x, y)) == fillColor) {
                return QPoint(x, y);
            }
        }
    }
    return QPoint(-1, -1);
}

QPainterPath BucketFillTool::traceContour(const QImage& image, const QPoint& startPoint, const QColor& fillColor)
{
    QList<QPoint> contourPoints;
    QPoint current = startPoint;
    QPoint first = startPoint;
    int direction = 0;

    int maxPoints = qBound(1000, qMax(image.width(), image.height()) * 8, 20000);

    do {
        contourPoints.append(current);

        bool foundNext = false;
        int searchDir = (direction + 6) % 8;

        for (int i = 0; i < 8; ++i) {
            QPoint neighbor = current + DIRECTIONS[searchDir];

            if (image.rect().contains(neighbor) &&
                getPixelColor(image, neighbor) == fillColor) {
                current = neighbor;
                direction = searchDir;
                foundNext = true;
                break;
            }

            searchDir = (searchDir + 1) % 8;
        }

        if (!foundNext || contourPoints.size() >= maxPoints) {
            break;
        }

    } while (current != first || contourPoints.size() < 3);

    return pointsToPath(contourPoints);
}

QPainterPath BucketFillTool::pointsToPath(const QList<QPoint>& points)
{
    QPainterPath path;

    if (points.isEmpty()) return path;

    path.moveTo(points.first());

    for (int i = 1; i < points.size(); ++i) {
        path.lineTo(points[i]);
    }

    path.closeSubpath();
    return path;
}

QPainterPath BucketFillTool::smoothContour(const QPainterPath& roughPath, qreal smoothing)
{
    if (roughPath.elementCount() < 4) return roughPath;

    QPainterPath smoothPath;
    QList<QPointF> points;

    for (int i = 0; i < roughPath.elementCount(); ++i) {
        QPainterPath::Element elem = roughPath.elementAt(i);
        points.append(QPointF(elem.x, elem.y));
    }

    if (points.size() < 4) return roughPath;

    smoothPath.moveTo(points.first());

    for (int i = 1; i < points.size() - 2; ++i) {
        QPointF p0 = points[i - 1];
        QPointF p1 = points[i];
        QPointF p2 = points[i + 1];
        QPointF p3 = (i + 2 < points.size()) ? points[i + 2] : points.first();

        QPointF cp1 = p1 + (p2 - p0) / (6.0 * smoothing);
        QPointF cp2 = p2 - (p3 - p1) / (6.0 * smoothing);

        smoothPath.cubicTo(cp1, cp2, p2);
    }

    smoothPath.closeSubpath();
    return smoothPath;
}

QGraphicsPathItem* BucketFillTool::createFillItem(const QPainterPath& fillPath, const QColor& color)
{
    if (fillPath.isEmpty()) return nullptr;

    QGraphicsPathItem* fillItem = new QGraphicsPathItem(fillPath);
    fillItem->setBrush(QBrush(color));
    fillItem->setPen(QPen(Qt::NoPen));
    fillItem->setFlag(QGraphicsItem::ItemIsSelectable, true);
    fillItem->setFlag(QGraphicsItem::ItemIsMovable, true);

    qDebug() << "BucketFill: Created fill item with color" << color.name();
    return fillItem;
}

void BucketFillTool::addFillToCanvas(QGraphicsPathItem* fillItem)
{
    if (!fillItem || !m_canvas) return;

    if (m_mainWindow && m_mainWindow->m_undoStack) {
        DrawCommand* command = new DrawCommand(m_canvas, fillItem);
        m_mainWindow->m_undoStack->push(command);

        QTimer::singleShot(0, [fillItem]() {
            fillItem->setZValue(-100);
            });

        qDebug() << "BucketFill: Added fill to canvas with undo support";
    }
    else {
        addItemToCanvas(fillItem);
        fillItem->setZValue(-100);
        qDebug() << "BucketFill: Added fill directly to canvas";
    }
}

void BucketFillTool::showFillPreview(const QPainterPath& path)
{
    hideFillPreview();

    if (path.isEmpty() || !m_canvas || !m_canvas->scene()) return;

    m_previewItem = new QGraphicsPathItem(path);
    QColor previewColor = m_fillColor;
    previewColor.setAlpha(100);
    m_previewItem->setBrush(QBrush(previewColor));
    m_previewItem->setPen(QPen(m_fillColor, 1, Qt::DashLine));
    m_previewItem->setFlag(QGraphicsItem::ItemIsSelectable, false);
    m_previewItem->setFlag(QGraphicsItem::ItemIsMovable, false);
    m_previewItem->setZValue(1000);

    m_canvas->scene()->addItem(m_previewItem);
}

void BucketFillTool::hideFillPreview()
{
    if (m_previewItem && m_canvas && m_canvas->scene()) {
        m_canvas->scene()->removeItem(m_previewItem);
        delete m_previewItem;
        m_previewItem = nullptr;
    }
}

// Settings methods
void BucketFillTool::setFillColor(const QColor& color)
{
    m_fillColor = color;
    qDebug() << "BucketFill: Fill color set to" << color.name();
}

void BucketFillTool::setTolerance(int tolerance)
{
    m_tolerance = qBound(0, tolerance, 100);
}

void BucketFillTool::setFillMode(int mode)
{
    m_fillMode = qBound(0, mode, 1);
}

void BucketFillTool::setSearchRadius(qreal radius)
{
    m_searchRadius = qMax(10.0, radius);
}

void BucketFillTool::setConnectionTolerance(qreal tolerance)
{
    m_connectionTolerance = qMax(1.0, tolerance);
}

void BucketFillTool::setDebugMode(bool enabled)
{
    m_debugMode = enabled;
}

QColor BucketFillTool::getFillColor() const { return m_fillColor; }
int BucketFillTool::getTolerance() const { return m_tolerance; }
int BucketFillTool::getFillMode() const { return m_fillMode; }
qreal BucketFillTool::getSearchRadius() const { return m_searchRadius; }
qreal BucketFillTool::getConnectionTolerance() const { return m_connectionTolerance; }
bool BucketFillTool::isDebugMode() const { return m_debugMode; }

// Placeholder methods for interface compatibility
bool BucketFillTool::pathsIntersect(const QPainterPath& path1, const QPainterPath& path2, qreal tolerance)
{
    return path1.intersects(path2);
}

QList<QPointF> BucketFillTool::findPathIntersections(const QPainterPath& path1, const QPainterPath& path2)
{
    return QList<QPointF>();
}

QPainterPath BucketFillTool::mergeIntersectingPaths(const QList<PathSegment>& segments)
{
    QPainterPath result;
    for (const PathSegment& seg : segments) {
        result = result.united(seg.path);
    }
    return result;
}

QPainterPath BucketFillTool::detectShape(const QPointF& point)
{
    return QPainterPath();
}

bool BucketFillTool::isPointInsideEnclosedArea(const QPointF& point, const QList<PathSegment>& paths)
{
    for (const PathSegment& seg : paths) {
        if (seg.path.contains(point)) return true;
    }
    return false;
}

QPainterPath BucketFillTool::createBoundingShape(const QList<PathSegment>& segments)
{
    QPainterPath result;
    for (const PathSegment& seg : segments) {
        result = result.united(seg.path);
    }
    return result;
}

QList<BucketFillTool::PathSegment> BucketFillTool::optimizePathSegments(const QList<PathSegment>& segments)
{
    return segments;
}

QPainterPath BucketFillTool::simplifyPath(const QPainterPath& path, qreal tolerance)
{
    return path;
}

void BucketFillTool::cacheNearbyItems(const QRectF& region)
{
    m_cachedRegion = region;
    m_cachedPaths = collectNearbyPaths(region.center(), region.width() / 2);
    m_cacheValid = true;
}

void BucketFillTool::clearCache()
{
    m_cachedPaths.clear();
    m_cacheValid = false;
}

void BucketFillTool::debugDrawPaths(const QList<PathSegment>& segments) {}
void BucketFillTool::debugDrawIntersections(const QList<QPointF>& intersections) {}
void BucketFillTool::debugDrawContour(const QList<QPoint>& contour) {}

QList<QPoint> BucketFillTool::getNeighbors8(const QPoint& point)
{
    QList<QPoint> neighbors;
    for (int i = 0; i < 8; ++i) {
        neighbors.append(point + DIRECTIONS[i]);
    }
    return neighbors;
}

QPoint BucketFillTool::getNextNeighbor(const QPoint& current, int direction)
{
    return current + DIRECTIONS[direction % 8];
}

int BucketFillTool::getDirection(const QPoint& from, const QPoint& to)
{
    QPoint diff = to - from;
    for (int i = 0; i < 8; ++i) {
        if (DIRECTIONS[i] == diff) {
            return i;
        }
    }
    return 0;
}<|MERGE_RESOLUTION|>--- conflicted
+++ resolved
@@ -792,21 +792,12 @@
     }
 
     QColor targetColor = getPixelColor(sceneImage, imagePoint);
-<<<<<<< HEAD
 
     if (!targetColor.isValid()) {
         qDebug() << "BucketFill: Invalid target color for raster fill";
         return;
     }
 
-=======
-
-    if (!targetColor.isValid()) {
-        qDebug() << "BucketFill: Invalid target color for raster fill";
-        return;
-    }
-
->>>>>>> 5c651041
     QImage fillImage = sceneImage.copy();
     QColor traceColor(255, 0, 255, 255);
     if (traceColor == targetColor) {
