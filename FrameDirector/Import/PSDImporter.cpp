--- conflicted
+++ resolved
@@ -58,8 +58,6 @@
         // psd_image_load_layer() succeed when loaded fully.
         status = psd_image_load(&context,
                                 const_cast<psd_char*>(nativePath.constData()));
-<<<<<<< HEAD
-
         // Some malformed files trigger psd_status_invalid_blending_channels
         // in libpsd which aborts loading entirely.  As a last resort fall back
         // to loading the flattened image so that the import at least yields a
@@ -76,8 +74,6 @@
             }
             return result;
         }
-=======
->>>>>>> 9d595dfc
     }
     if (status != psd_status_done || !context) {
         qWarning() << "Failed to load PSD layers:" << filePath << "status:" << status;
