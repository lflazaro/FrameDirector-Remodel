/* 
Pseudocódigo (plan detallado):
1. Validar que la ruta del archivo exista; si no existe, registrar advertencia y devolver lista vacía.
2. Intentar cargar solo la sección de capas con psd_image_load_layer().
   - Si falla, liberar contexto si existe y reintentar con psd_image_load() (carga completa).
   - Si la segunda carga falla o el contexto es nulo, registrar advertencia, liberar y devolver lista vacía.
3. Verificar que context->layer_count > 0; si no, advertir, liberar y devolver lista vacía.
4. Iterar sobre context->layer_records:
   - Omitir carpetas (folder layers).
   - Rellenar LayerData: nombre (preferir unicode), visible, opacity, blendMode.
   - Si hay image_data válida, construir QImage apuntando a los datos ARGB4 y hacer copia profunda.
   - Añadir LayerData al resultado.
5. Liberar el contexto y devolver la lista de capas.
Notas:
- Corregir error de sintaxis C1075 añadiendo llave de cierre faltante para el bloque if que maneja la re-intentada carga.
- Mantener compatibilidad con C++14 y API de libpsd/QT usada.
*/

#include "PSDImporter.h"

#include <QImage>
#include <QByteArray>
#include <QDebug>
#include <QFile>
#include <QFileInfo>
#include <third_party/include/libpsd.h>

// Helper to convert libpsd blend-mode enum to Qt composition mode
static QPainter::CompositionMode convertBlendModeFromEnum(int mode)
{
    switch (mode) {
    case psd_blend_mode_normal: return QPainter::CompositionMode_SourceOver;
    case psd_blend_mode_multiply: return QPainter::CompositionMode_Multiply;
    case psd_blend_mode_screen: return QPainter::CompositionMode_Screen;
    case psd_blend_mode_overlay: return QPainter::CompositionMode_Overlay;
    case psd_blend_mode_darken: return QPainter::CompositionMode_Darken;
    case psd_blend_mode_lighten: return QPainter::CompositionMode_Lighten;
    case psd_blend_mode_difference: return QPainter::CompositionMode_Difference;
    case psd_blend_mode_exclusion: return QPainter::CompositionMode_ColorBurn; // best-effort mapping
    default: return QPainter::CompositionMode_SourceOver;
    }
}

QList<LayerData> PSDImporter::importPSD(const QString& filePath)
{
    QList<LayerData> result;

    // Avoid passing a non-existent path to libpsd.  On some platforms the
    // loader can crash when given an invalid filename.
    QFileInfo fi(filePath);
    if (!fi.exists()) {
        qWarning() << "PSD file does not exist" << filePath;
        return result;
    }

    // Load only the layer information from the PSD.  Older versions of libpsd
    // occasionally fail when asked to load just the layer section.  In that
    // situation fall back to loading the full image which provides the same
    // layer data but also parses additional sections (merged image, thumbnails,
    // EXIF, ...).  The extra information is ignored but allows valid files to
    // be imported instead of being rejected outright.
    psd_context* context = nullptr;
    // libpsd expects a path encoded for the local filesystem (typically the
    // current locale's 8-bit encoding on Windows).  Passing UTF-8 here causes
    // file-open failures when the path contains non-ASCII characters.  Use
    // QFile::encodeName to obtain a correctly encoded byte array.
    QByteArray nativePath = QFile::encodeName(filePath);
    psd_status status = psd_image_load_layer(&context,
        const_cast<psd_char*>(nativePath.constData()));
    if (status != psd_status_done || !context) {
        if (context) {
            psd_image_free(context);
            context = nullptr;
        }
        // Retry using the generic loader.  Many PSDs that fail with
        // psd_image_load_layer() succeed when loaded fully.
        status = psd_image_load(&context,
                                const_cast<psd_char*>(nativePath.constData()));
    }
<<<<<<< HEAD

    // If loading produced no context the PSD cannot be imported.  Otherwise,
    // proceed even when libpsd reports recoverable errors (for example unknown
    // blend mode signatures) as the layer data may still be usable.
    if (!context) {
        qWarning() << "Failed to load PSD layers:" << filePath
                   << "status:" << status;
        return result;
    }
    if (status != psd_status_done &&
        status != psd_status_invalid_blending_channels &&
        status != psd_status_blend_mode_signature_error &&
        status != psd_status_unsupport_blend_mode &&
        status != psd_status_additional_layer_signature_error) {
        qWarning() << "PSD load returned status" << status << "for" << filePath;
    }
=======
    // Treat invalid blending channel errors as non-fatal.  Older libpsd
    // versions may return this status even though the layer information was
    // successfully parsed.  As long as a context was produced, proceed with
    // the import instead of rejecting the file.  Any other status is fatal.
    if ((status != psd_status_done &&
         status != psd_status_invalid_blending_channels) || !context) {
        qWarning() << "Failed to load PSD layers:" << filePath
                   << "status:" << status;
        if (context)
            psd_image_free(context);
        return result;
    }
>>>>>>> 7ad8cd09

    if (context->layer_count <= 0) {
        qWarning() << "PSD contains no layers" << filePath;
        psd_image_free(context);
        return result;
    }

    // context->layer_count and context->layer_records are provided by this libpsd
    for (int i = 0; i < context->layer_count; ++i) {
        psd_layer_record* layerRecord = &context->layer_records[i];

        // Skip folder layers (the enum defines folder type)
        if (layerRecord->layer_type == psd_layer_type_folder)
            continue;

        LayerData layer;
        // Prefer unicode name if available, otherwise the Pascal name field
        if (layerRecord->unicode_name_length > 0 && layerRecord->unicode_name) {
            // unicode_name is psd_ushort* (UTF-16-like). Use the char16_t* overload of QString::fromUtf16:
            layer.name = QString::fromUtf16(reinterpret_cast<const char16_t*>(layerRecord->unicode_name),
                                            layerRecord->unicode_name_length);
        } else {
            layer.name = QString::fromUtf8((const char*)layerRecord->layer_name);
        }

        layer.visible = layerRecord->visible ? true : false;
        layer.opacity = static_cast<double>(layerRecord->opacity) / 255.0;
        layer.blendMode = convertBlendModeFromEnum(layerRecord->blend_mode);

        // If layer has ARGB pixel buffer, copy into QImage.
        if (layerRecord->image_data != NULL && layerRecord->width > 0 && layerRecord->height > 0) {
            // psd_argb_color is unsigned int (AARRGGBB). QImage::Format_ARGB32 expects 0xAARRGGBB on little-endian.
            const uchar* data = reinterpret_cast<const uchar*>(layerRecord->image_data);
            int bytesPerLine = layerRecord->width * 4;
            QImage img(data, layerRecord->width, layerRecord->height, bytesPerLine, QImage::Format_ARGB32);
            layer.image = img.copy(); // deep copy because libpsd will free context later
        }

        result.append(layer);
    }

    psd_image_free(context);
    return result;
}<|MERGE_RESOLUTION|>--- conflicted
+++ resolved
@@ -77,8 +77,6 @@
         status = psd_image_load(&context,
                                 const_cast<psd_char*>(nativePath.constData()));
     }
-<<<<<<< HEAD
-
     // If loading produced no context the PSD cannot be imported.  Otherwise,
     // proceed even when libpsd reports recoverable errors (for example unknown
     // blend mode signatures) as the layer data may still be usable.
@@ -94,20 +92,7 @@
         status != psd_status_additional_layer_signature_error) {
         qWarning() << "PSD load returned status" << status << "for" << filePath;
     }
-=======
-    // Treat invalid blending channel errors as non-fatal.  Older libpsd
-    // versions may return this status even though the layer information was
-    // successfully parsed.  As long as a context was produced, proceed with
-    // the import instead of rejecting the file.  Any other status is fatal.
-    if ((status != psd_status_done &&
-         status != psd_status_invalid_blending_channels) || !context) {
-        qWarning() << "Failed to load PSD layers:" << filePath
-                   << "status:" << status;
-        if (context)
-            psd_image_free(context);
-        return result;
-    }
->>>>>>> 7ad8cd09
+  
 
     if (context->layer_count <= 0) {
         qWarning() << "PSD contains no layers" << filePath;
