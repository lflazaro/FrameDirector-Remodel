/* 
Pseudocódigo (plan detallado):
1. Validar que la ruta del archivo exista; si no existe, registrar advertencia y devolver lista vacía.
2. Intentar cargar solo la sección de capas con psd_image_load_layer().
   - Si falla, liberar contexto si existe y reintentar con psd_image_load() (carga completa).
   - Si la segunda carga falla o el contexto es nulo, registrar advertencia, liberar y devolver lista vacía.
3. Verificar que context->layer_count > 0; si no, advertir, liberar y devolver lista vacía.
4. Iterar sobre context->layer_records:
   - Omitir carpetas (folder layers).
   - Rellenar LayerData: nombre (preferir unicode), visible, opacity, blendMode.
   - Si hay image_data válida, construir QImage apuntando a los datos ARGB4 y hacer copia profunda.
   - Añadir LayerData al resultado.
5. Liberar el contexto y devolver la lista de capas.
Notas:
- Corregir error de sintaxis C1075 añadiendo llave de cierre faltante para el bloque if que maneja la re-intentada carga.
- Mantener compatibilidad con C++14 y API de libpsd/QT usada.
*/

#include "PSDImporter.h"

#include <QImage>
#include <QByteArray>
#include <QDebug>
#include <QFile>
#include <QFileInfo>
#include <third_party/include/libpsd.h>

// Helper to convert libpsd blend-mode enum to Qt composition mode
static QPainter::CompositionMode convertBlendModeFromEnum(int mode)
{
    switch (mode) {
    case psd_blend_mode_normal: return QPainter::CompositionMode_SourceOver;
    case psd_blend_mode_multiply: return QPainter::CompositionMode_Multiply;
    case psd_blend_mode_screen: return QPainter::CompositionMode_Screen;
    case psd_blend_mode_overlay: return QPainter::CompositionMode_Overlay;
    case psd_blend_mode_darken: return QPainter::CompositionMode_Darken;
    case psd_blend_mode_lighten: return QPainter::CompositionMode_Lighten;
    case psd_blend_mode_difference: return QPainter::CompositionMode_Difference;
    case psd_blend_mode_exclusion: return QPainter::CompositionMode_ColorBurn; // best-effort mapping
    default: return QPainter::CompositionMode_SourceOver;
    }
}

QList<LayerData> PSDImporter::importPSD(const QString& filePath)
{
    QList<LayerData> result;

    // Avoid passing a non-existent path to libpsd.  On some platforms the
    // loader can crash when given an invalid filename.
    QFileInfo fi(filePath);
    if (!fi.exists()) {
        qWarning() << "PSD file does not exist" << filePath;
        return result;
    }

    // Load only the layer information from the PSD.  Older versions of libpsd
    // occasionally fail when asked to load just the layer section.  In that
    // situation fall back to loading the full image which provides the same
    // layer data but also parses additional sections (merged image, thumbnails,
    // EXIF, ...).  The extra information is ignored but allows valid files to
    // be imported instead of being rejected outright.
    psd_context* context = nullptr;
    // libpsd expects a path encoded for the local filesystem (typically the
    // current locale's 8-bit encoding on Windows).  Passing UTF-8 here causes
    // file-open failures when the path contains non-ASCII characters.  Use
    // QFile::encodeName to obtain a correctly encoded byte array.
    QByteArray nativePath = QFile::encodeName(filePath);
    qDebug() << "Attempting to load PSD layers from" << filePath;
    psd_status status = psd_image_load_layer(&context,
        const_cast<psd_char*>(nativePath.constData()));
    qDebug() << "psd_image_load_layer returned" << status << "context" << context;
    // Some libpsd versions return an error status but still produce a usable
    // context containing partial layer information.  Only retry with a full
    // load when no context is returned at all.
    if (!context) {
        qWarning() << "psd_image_load_layer failed; retrying with psd_image_load";
        status = psd_image_load(&context,
                                const_cast<psd_char*>(nativePath.constData()));
        qDebug() << "psd_image_load returned" << status << "context" << context;
    }
<<<<<<< HEAD
=======
    // If loading produced no context the PSD cannot be imported.  Otherwise,
    // proceed even when libpsd reports recoverable errors (for example unknown
    // blend mode signatures) as the layer data may still be usable.
    if (!context) {
        qWarning() << "Failed to load PSD layers:" << filePath
                   << "status:" << status;
        return result;
    }
    if (status != psd_status_done &&
        status != psd_status_invalid_blending_channels &&
        status != psd_status_blend_mode_signature_error &&
        status != psd_status_unsupport_blend_mode &&
        status != psd_status_additional_layer_signature_error) {
        qWarning() << "PSD load returned status" << status << "for" << filePath;
    }
  
>>>>>>> f9e87f26

    // If loading produced no context the PSD cannot be imported.  Otherwise,
    // proceed even when libpsd reports recoverable errors (for example unknown
    // blend mode signatures) as the layer data may still be usable.
    if (!context) {
        qWarning() << "Failed to load PSD layers:" << filePath
                   << "status:" << status;
        return result;
    }
    if (status != psd_status_done &&
        status != psd_status_invalid_blending_channels &&
        status != psd_status_blend_mode_signature_error &&
        status != psd_status_unsupport_blend_mode &&
        status != psd_status_additional_layer_signature_error) {
        qWarning() << "PSD load returned status" << status << "for" << filePath;
    }

    qDebug() << "PSD layer count" << context->layer_count;
    if (context->layer_count <= 0) {
        qWarning() << "PSD contains no layers" << filePath;
        psd_image_free(context);
        return result;
    }

    // context->layer_count and context->layer_records are provided by libpsd
    for (int i = 0; i < context->layer_count; ++i) {
        psd_layer_record* layerRecord = &context->layer_records[i];

        // Skip folder layers (the enum defines folder type)
        if (layerRecord->layer_type == psd_layer_type_folder) {
            qDebug() << "Skipping folder layer" << i;
            continue;
        }

        LayerData layer;
        // Prefer unicode name if available, otherwise the Pascal name field
        if (layerRecord->unicode_name_length > 0 && layerRecord->unicode_name) {
            // unicode_name is psd_ushort* (UTF-16-like). Use the char16_t* overload of QString::fromUtf16:
            layer.name = QString::fromUtf16(reinterpret_cast<const char16_t*>(layerRecord->unicode_name),
                                            layerRecord->unicode_name_length);
        } else {
            layer.name = QString::fromUtf8((const char*)layerRecord->layer_name);
        }
        qDebug() << "Processing layer" << i << layer.name
                 << "type" << layerRecord->layer_type
                 << "size" << layerRecord->width << "x" << layerRecord->height;

        layer.visible = layerRecord->visible ? true : false;
        layer.opacity = static_cast<double>(layerRecord->opacity) / 255.0;
        layer.blendMode = convertBlendModeFromEnum(layerRecord->blend_mode);

        // If layer has ARGB pixel buffer, copy into QImage.
        if (layerRecord->image_data != NULL && layerRecord->width > 0 && layerRecord->height > 0) {
            // psd_argb_color is unsigned int (AARRGGBB). QImage::Format_ARGB32 expects 0xAARRGGBB on little-endian.
            const uchar* data = reinterpret_cast<const uchar*>(layerRecord->image_data);
            int bytesPerLine = layerRecord->width * 4;
            QImage img(data, layerRecord->width, layerRecord->height, bytesPerLine, QImage::Format_ARGB32);
            layer.image = img.copy(); // deep copy because libpsd will free context later
            qDebug() << "Layer" << i << "image bytes" << bytesPerLine * layerRecord->height;
        } else {
            qDebug() << "Layer" << i << "has no image data";
        }

        result.append(layer);
    }

    psd_image_free(context);
    return result;
}<|MERGE_RESOLUTION|>--- conflicted
+++ resolved
@@ -78,26 +78,6 @@
                                 const_cast<psd_char*>(nativePath.constData()));
         qDebug() << "psd_image_load returned" << status << "context" << context;
     }
-<<<<<<< HEAD
-=======
-    // If loading produced no context the PSD cannot be imported.  Otherwise,
-    // proceed even when libpsd reports recoverable errors (for example unknown
-    // blend mode signatures) as the layer data may still be usable.
-    if (!context) {
-        qWarning() << "Failed to load PSD layers:" << filePath
-                   << "status:" << status;
-        return result;
-    }
-    if (status != psd_status_done &&
-        status != psd_status_invalid_blending_channels &&
-        status != psd_status_blend_mode_signature_error &&
-        status != psd_status_unsupport_blend_mode &&
-        status != psd_status_additional_layer_signature_error) {
-        qWarning() << "PSD load returned status" << status << "for" << filePath;
-    }
-  
->>>>>>> f9e87f26
-
     // If loading produced no context the PSD cannot be imported.  Otherwise,
     // proceed even when libpsd reports recoverable errors (for example unknown
     // blend mode signatures) as the layer data may still be usable.
