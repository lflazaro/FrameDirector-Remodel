#include "PSDImporter.h"

#include <QImage>
#include <QByteArray>
#include <QDebug>
#include <QFile>
#include <QFileInfo>
#include <third_party/include/libpsd.h>

// Helper to convert libpsd blend-mode enum to Qt composition mode
static QPainter::CompositionMode convertBlendModeFromEnum(int mode)
{
    switch (mode) {
    case psd_blend_mode_normal: return QPainter::CompositionMode_SourceOver;
    case psd_blend_mode_multiply: return QPainter::CompositionMode_Multiply;
    case psd_blend_mode_screen: return QPainter::CompositionMode_Screen;
    case psd_blend_mode_overlay: return QPainter::CompositionMode_Overlay;
    case psd_blend_mode_darken: return QPainter::CompositionMode_Darken;
    case psd_blend_mode_lighten: return QPainter::CompositionMode_Lighten;
    case psd_blend_mode_difference: return QPainter::CompositionMode_Difference;
    case psd_blend_mode_exclusion: return QPainter::CompositionMode_ColorBurn; // best-effort mapping
    default: return QPainter::CompositionMode_SourceOver;
    }
}

QList<LayerData> PSDImporter::importPSD(const QString& filePath)
{
    QList<LayerData> result;

    // Avoid passing a non-existent path to libpsd.  On some platforms the
    // loader can crash when given an invalid filename.
    QFileInfo fi(filePath);
    if (!fi.exists()) {
        qWarning() << "PSD file does not exist" << filePath;
        return result;
    }

    // Load only the layer information from the PSD.  Older versions of libpsd
    // occasionally fail when asked to load just the layer section.  In that
    // situation fall back to loading the full image which provides the same
    // layer data but also parses additional sections (merged image, thumbnails,
    // EXIF, ...).  The extra information is ignored but allows valid files to
    // be imported instead of being rejected outright.
    psd_context* context = nullptr;
    // libpsd expects a path encoded for the local filesystem (typically the
    // current locale's 8-bit encoding on Windows).  Passing UTF-8 here causes
    // file-open failures when the path contains non-ASCII characters.  Use
    // QFile::encodeName to obtain a correctly encoded byte array.
    QByteArray nativePath = QFile::encodeName(filePath);
    psd_status status = psd_image_load_layer(&context,
        const_cast<psd_char*>(nativePath.constData()));
    if (status != psd_status_done || !context) {
        if (context) {
            psd_image_free(context);
            context = nullptr;
        }
        // Retry using the generic loader.  Many PSDs that fail with
        // psd_image_load_layer() succeed when loaded fully.
        status = psd_image_load(&context,
                                const_cast<psd_char*>(nativePath.constData()));
<<<<<<< HEAD
    }
    // Treat invalid blending channel errors as non-fatal.  Older libpsd
    // versions may return this status even though the layer information was
    // successfully parsed.  As long as a context was produced, proceed with
    // the import instead of rejecting the file.
    if ((status != psd_status_done && status != psd_status_invalid_blending_channels) || !context) {
=======
        // Some malformed files trigger psd_status_invalid_blending_channels
        // in libpsd which aborts loading entirely.  As a last resort fall back
        // to loading the flattened image so that the import at least yields a
        // single layer instead of failing outright.
        if ((status != psd_status_done || !context) && status == psd_status_invalid_blending_channels) {
            QImage flatImage(filePath);
            if (!flatImage.isNull()) {
                LayerData layer;
                layer.name = fi.completeBaseName();
                layer.image = flatImage;
                result.append(layer);
            } else {
                qWarning() << "Failed to load PSD layers:" << filePath << "status:" << status;
            }
            return result;
        }
    }
    if (status != psd_status_done || !context) {
>>>>>>> 3881a2f7
        qWarning() << "Failed to load PSD layers:" << filePath << "status:" << status;
        if (context)
            psd_image_free(context);
        return result;
    }

    if (context->layer_count <= 0) {
        qWarning() << "PSD contains no layers" << filePath;
        psd_image_free(context);
        return result;
    }

    // context->layer_count and context->layer_records are provided by this libpsd
    for (int i = 0; i < context->layer_count; ++i) {
        psd_layer_record* layerRecord = &context->layer_records[i];

        // Skip folder layers (the enum defines folder type)
        if (layerRecord->layer_type == psd_layer_type_folder)
            continue;

        LayerData layer;
        // Prefer unicode name if available, otherwise the Pascal name field
        if (layerRecord->unicode_name_length > 0 && layerRecord->unicode_name) {
            // unicode_name is psd_ushort* (UTF-16-like). Use the char16_t* overload of QString::fromUtf16:
            layer.name = QString::fromUtf16(reinterpret_cast<const char16_t*>(layerRecord->unicode_name),
                                            layerRecord->unicode_name_length);
        } else {
            layer.name = QString::fromUtf8((const char*)layerRecord->layer_name);
        }

        layer.visible = layerRecord->visible ? true : false;
        layer.opacity = static_cast<double>(layerRecord->opacity) / 255.0;
        layer.blendMode = convertBlendModeFromEnum(layerRecord->blend_mode);

        // If layer has ARGB pixel buffer, copy into QImage.
        if (layerRecord->image_data != NULL && layerRecord->width > 0 && layerRecord->height > 0) {
            // psd_argb_color is unsigned int (AARRGGBB). QImage::Format_ARGB32 expects 0xAARRGGBB on little-endian.
            const uchar* data = reinterpret_cast<const uchar*>(layerRecord->image_data);
            int bytesPerLine = layerRecord->width * 4;
            QImage img(data, layerRecord->width, layerRecord->height, bytesPerLine, QImage::Format_ARGB32);
            layer.image = img.copy(); // deep copy because libpsd will free context later
        }

        result.append(layer);
    }

    psd_image_free(context);
    return result;
}<|MERGE_RESOLUTION|>--- conflicted
+++ resolved
@@ -58,33 +58,7 @@
         // psd_image_load_layer() succeed when loaded fully.
         status = psd_image_load(&context,
                                 const_cast<psd_char*>(nativePath.constData()));
-<<<<<<< HEAD
-    }
-    // Treat invalid blending channel errors as non-fatal.  Older libpsd
-    // versions may return this status even though the layer information was
-    // successfully parsed.  As long as a context was produced, proceed with
-    // the import instead of rejecting the file.
     if ((status != psd_status_done && status != psd_status_invalid_blending_channels) || !context) {
-=======
-        // Some malformed files trigger psd_status_invalid_blending_channels
-        // in libpsd which aborts loading entirely.  As a last resort fall back
-        // to loading the flattened image so that the import at least yields a
-        // single layer instead of failing outright.
-        if ((status != psd_status_done || !context) && status == psd_status_invalid_blending_channels) {
-            QImage flatImage(filePath);
-            if (!flatImage.isNull()) {
-                LayerData layer;
-                layer.name = fi.completeBaseName();
-                layer.image = flatImage;
-                result.append(layer);
-            } else {
-                qWarning() << "Failed to load PSD layers:" << filePath << "status:" << status;
-            }
-            return result;
-        }
-    }
-    if (status != psd_status_done || !context) {
->>>>>>> 3881a2f7
         qWarning() << "Failed to load PSD layers:" << filePath << "status:" << status;
         if (context)
             psd_image_free(context);
