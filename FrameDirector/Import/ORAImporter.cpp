#include "ORAImporter.h"

#include <QFileInfo>
#include <QXmlStreamReader>
#include <QImage>
#include <QDebug>
#include <6.9.0/QtCore/private/qzipreader_p.h>
#include <functional>

namespace {
struct LayerInfo {
    QString name;
    QString src;
    bool visible;
    double opacity;
};

// Recursively parse <stack> elements so that layer order matches the ORA
// specification (top-most layer last). Using readNextStartElement and
// skipCurrentElement ensures the parser doesn't get stuck on unexpected tags
// and avoids accessing invalid memory.
void parseStack(QXmlStreamReader &xml, QList<LayerInfo> &infos) {
    while (xml.readNextStartElement()) {
        if (xml.name() == QLatin1String("layer")) {
            LayerInfo info;
            auto attrs = xml.attributes();
            info.name = attrs.value("name").toString();
            info.src = attrs.value("src").toString();
            info.opacity = attrs.value("opacity").toDouble();
            QString vis = attrs.value("visibility").toString();
            info.visible = vis != QLatin1String("hidden");
            infos.prepend(info);
            xml.skipCurrentElement();
        } else if (xml.name() == QLatin1String("stack")) {
            parseStack(xml, infos);
        } else {
            xml.skipCurrentElement();
        }
    }
}
} // namespace

namespace {
struct LayerInfo {
    QString name;
    QString src;
    bool visible;
    double opacity;
};

// Recursively parse <stack> elements so that layer order matches the ORA
// specification (top-most layer last). Using readNextStartElement and
// skipCurrentElement ensures the parser doesn't get stuck on unexpected tags
// and avoids accessing invalid memory.
void parseStack(QXmlStreamReader &xml, QList<LayerInfo> &infos) {
    while (xml.readNextStartElement()) {
        if (xml.name() == QLatin1String("layer")) {
            LayerInfo info;
            auto attrs = xml.attributes();
            info.name = attrs.value("name").toString();
            info.src = attrs.value("src").toString();
            info.opacity = attrs.value("opacity").toDouble();
            QString vis = attrs.value("visibility").toString();
            info.visible = vis != QLatin1String("hidden");
            qDebug() << "Parsed layer entry" << info.name << "src" << info.src
                     << "opacity" << info.opacity << "visible" << info.visible;
            infos.prepend(info);
            xml.skipCurrentElement();
        } else if (xml.name() == QLatin1String("stack")) {
            parseStack(xml, infos);
        } else {
            qDebug() << "Skipping unexpected tag" << xml.name();
            xml.skipCurrentElement();
        }
    }
}
} // namespace

QList<LayerData> ORAImporter::importORA(const QString& filePath)
{
    QList<LayerData> result;

    // Ensure the file exists before constructing the zip reader.  Passing a
    // non-existent path to QZipReader can result in undefined behaviour on
    // some platforms.
    QFileInfo fi(filePath);
    if (!fi.exists()) {
        qWarning() << "ORA file does not exist" << filePath;
        return result;
    }

    qDebug() << "Opening ORA" << filePath;
    QZipReader zip(filePath);
    if (!zip.isReadable() || zip.status() != QZipReader::NoError) {
        qWarning() << "Failed to open ORA" << filePath << "status" << zip.status();
        return result;
    }

    QByteArray xmlData = zip.fileData("stack.xml");
    qDebug() << "stack.xml size" << xmlData.size();
    if (xmlData.isEmpty()) {
        qWarning() << "ORA missing stack.xml";
        return result;
    }

    QList<LayerInfo> infos;
<<<<<<< HEAD

=======
>>>>>>> f9e87f26
    QXmlStreamReader xml(xmlData);
    while (xml.readNextStartElement()) {
        if (xml.name() == QLatin1String("image")) {
            while (xml.readNextStartElement()) {
                if (xml.name() == QLatin1String("stack"))
                    parseStack(xml, infos);
                else
                    xml.skipCurrentElement();
            }
        } else if (xml.name() == QLatin1String("stack")) {
            parseStack(xml, infos);
        } else {
            qDebug() << "Skipping unexpected root tag" << xml.name();
            xml.skipCurrentElement();
        }
    }
<<<<<<< HEAD
    if (xml.hasError())
        qWarning() << "XML parse error" << xml.errorString() << "at line" << xml.lineNumber();

    qDebug() << "Parsed" << infos.size() << "layers from ORA";
=======
>>>>>>> f9e87f26

    for (const LayerInfo& info : infos) {
        LayerData layer;
        layer.name = info.name;
        layer.opacity = info.opacity;
        layer.visible = info.visible;
        if (info.src.isEmpty()) {
            qWarning() << "Layer" << info.name << "missing source image";
        } else {
            QByteArray imgData = zip.fileData(info.src);
<<<<<<< HEAD
            qDebug() << "Extracting" << info.src << "size" << imgData.size();
=======
>>>>>>> f9e87f26
            if (zip.status() != QZipReader::NoError) {
                qWarning() << "Failed to extract" << info.src << "from ORA" << filePath
                           << "status" << zip.status();
            } else if (!imgData.isEmpty()) {
                if (!layer.image.loadFromData(imgData, "PNG"))
                    qWarning() << "Failed to decode" << info.src << "in ORA" << filePath;
            }
        }
        result.append(layer);
    }

<<<<<<< HEAD
    zip.close();
    qDebug() << "Finished ORA import with" << result.size() << "layers";
=======
>>>>>>> f9e87f26
    return result;
}
<|MERGE_RESOLUTION|>--- conflicted
+++ resolved
@@ -104,10 +104,6 @@
     }
 
     QList<LayerInfo> infos;
-<<<<<<< HEAD
-
-=======
->>>>>>> f9e87f26
     QXmlStreamReader xml(xmlData);
     while (xml.readNextStartElement()) {
         if (xml.name() == QLatin1String("image")) {
@@ -124,13 +120,10 @@
             xml.skipCurrentElement();
         }
     }
-<<<<<<< HEAD
     if (xml.hasError())
         qWarning() << "XML parse error" << xml.errorString() << "at line" << xml.lineNumber();
 
-    qDebug() << "Parsed" << infos.size() << "layers from ORA";
-=======
->>>>>>> f9e87f26
+    qDebug() << "Parsed" << infos.size() << "layers from ORA";¡
 
     for (const LayerInfo& info : infos) {
         LayerData layer;
@@ -141,10 +134,8 @@
             qWarning() << "Layer" << info.name << "missing source image";
         } else {
             QByteArray imgData = zip.fileData(info.src);
-<<<<<<< HEAD
+
             qDebug() << "Extracting" << info.src << "size" << imgData.size();
-=======
->>>>>>> f9e87f26
             if (zip.status() != QZipReader::NoError) {
                 qWarning() << "Failed to extract" << info.src << "from ORA" << filePath
                            << "status" << zip.status();
@@ -155,11 +146,7 @@
         }
         result.append(layer);
     }
-
-<<<<<<< HEAD
     zip.close();
     qDebug() << "Finished ORA import with" << result.size() << "layers";
-=======
->>>>>>> f9e87f26
     return result;
 }
