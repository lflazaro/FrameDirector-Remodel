--- conflicted
+++ resolved
@@ -26,12 +26,9 @@
 #include <QJsonObject>
 #include <QJsonArray>
 #include <QBuffer>
-<<<<<<< HEAD
 #include <QLinearGradient>
 #include <QRadialGradient>
 #include <QConicalGradient>
-=======
->>>>>>> da6a0a4c
 
 // ROBUST: Enhanced layer data structure with better state management
 struct LayerData {
@@ -2713,16 +2710,10 @@
         json["penWidth"] = pen.widthF();
         json["penStyle"] = static_cast<int>(pen.style());
 
-<<<<<<< HEAD
         json["brush"] = serializeBrush(rectItem->brush());
         if (item == m_backgroundRect) {
             json["isBackground"] = true;
         }
-=======
-        QBrush brush = rectItem->brush();
-        json["brushColor"] = brush.color().name();
-        json["brushStyle"] = static_cast<int>(brush.style());
->>>>>>> da6a0a4c
     }
     else if (auto ellipseItem = qgraphicsitem_cast<QGraphicsEllipseItem*>(item)) {
         json["class"] = "ellipse";
@@ -2736,14 +2727,7 @@
         json["penColor"] = pen.color().name();
         json["penWidth"] = pen.widthF();
         json["penStyle"] = static_cast<int>(pen.style());
-
-<<<<<<< HEAD
         json["brush"] = serializeBrush(ellipseItem->brush());
-=======
-        QBrush brush = ellipseItem->brush();
-        json["brushColor"] = brush.color().name();
-        json["brushStyle"] = static_cast<int>(brush.style());
->>>>>>> da6a0a4c
     }
     else if (auto lineItem = qgraphicsitem_cast<QGraphicsLineItem*>(item)) {
         json["class"] = "line";
@@ -2772,14 +2756,7 @@
         json["penColor"] = pen.color().name();
         json["penWidth"] = pen.widthF();
         json["penStyle"] = static_cast<int>(pen.style());
-
-<<<<<<< HEAD
         json["brush"] = serializeBrush(pathItem->brush());
-=======
-        QBrush brush = pathItem->brush();
-        json["brushColor"] = brush.color().name();
-        json["brushStyle"] = static_cast<int>(brush.style());
->>>>>>> da6a0a4c
     }
     else if (auto pixmapItem = qgraphicsitem_cast<QGraphicsPixmapItem*>(item)) {
         json["class"] = "pixmap";
@@ -2807,17 +2784,9 @@
     json["rotation"] = item->rotation();
     json["scaleX"] = item->transform().m11();
     json["scaleY"] = item->transform().m22();
-<<<<<<< HEAD
-
     // Store per-item opacity rather than the opacity already multiplied by
     // the layer opacity. The original opacity is kept in item->data(0).
     double baseOpacity = item->data(0).toDouble(item->opacity());
-=======
-    double baseOpacity = item->data(0).toDouble(); // Devuelve 0.0 si no está establecido
-    if (baseOpacity == 0.0) {
-        baseOpacity = item->opacity(); // Usa la opacidad actual si no hay dato almacenado
-    }
->>>>>>> da6a0a4c
     json["opacity"] = baseOpacity;
     json["zValue"] = item->zValue();
     json["visible"] = item->isVisible();
@@ -2841,7 +2810,6 @@
         pen.setWidthF(json["penWidth"].toDouble(1.0));
         pen.setStyle(static_cast<Qt::PenStyle>(json["penStyle"].toInt(Qt::SolidLine)));
         rectItem->setPen(pen);
-<<<<<<< HEAD
         rectItem->setBrush(deserializeBrush(json["brush"].toObject()));
         if (json["isBackground"].toBool(false)) {
             rectItem->setFlag(QGraphicsItem::ItemIsSelectable, false);
@@ -2849,11 +2817,6 @@
             rectItem->setZValue(-1000);
             rectItem->setData(1, "background");
         }
-=======
-        QBrush brush(QColor(json["brushColor"].toString("#ffffff")));
-        brush.setStyle(static_cast<Qt::BrushStyle>(json["brushStyle"].toInt(Qt::NoBrush)));
-        rectItem->setBrush(brush);
->>>>>>> da6a0a4c
         item = rectItem;
     }
     else if (cls == "ellipse") {
@@ -2863,13 +2826,7 @@
         pen.setWidthF(json["penWidth"].toDouble(1.0));
         pen.setStyle(static_cast<Qt::PenStyle>(json["penStyle"].toInt(Qt::SolidLine)));
         ellipseItem->setPen(pen);
-<<<<<<< HEAD
         ellipseItem->setBrush(deserializeBrush(json["brush"].toObject()));
-=======
-        QBrush brush(QColor(json["brushColor"].toString("#ffffff")));
-        brush.setStyle(static_cast<Qt::BrushStyle>(json["brushStyle"].toInt(Qt::NoBrush)));
-        ellipseItem->setBrush(brush);
->>>>>>> da6a0a4c
         item = ellipseItem;
     }
     else if (cls == "line") {
@@ -2896,13 +2853,7 @@
         pen.setWidthF(json["penWidth"].toDouble(1.0));
         pen.setStyle(static_cast<Qt::PenStyle>(json["penStyle"].toInt(Qt::SolidLine)));
         pathItem->setPen(pen);
-<<<<<<< HEAD
         pathItem->setBrush(deserializeBrush(json["brush"].toObject()));
-=======
-        QBrush brush(QColor(json["brushColor"].toString("#ffffff")));
-        brush.setStyle(static_cast<Qt::BrushStyle>(json["brushStyle"].toInt(Qt::NoBrush)));
-        pathItem->setBrush(brush);
->>>>>>> da6a0a4c
         item = pathItem;
     }
     else if (cls == "pixmap") {
@@ -3065,7 +3016,6 @@
         if (!m_layerFrameData[idx].contains(1)) {
             FrameData defaultFrame;
             defaultFrame.type = FrameType::Keyframe;
-<<<<<<< HEAD
             LayerData* layer = static_cast<LayerData*>(m_layers[idx]);
             layer->setFrameItems(1, QList<QGraphicsItem*>());
             m_layerFrameData[idx][1] = defaultFrame;
@@ -3088,41 +3038,11 @@
             bgLayer->addItem(m_backgroundRect, 1);
             m_layerFrameData[0][1].items.append(m_backgroundRect);
         }
-=======
-            if (idx == 0 && m_backgroundRect) {
-                defaultFrame.items.append(m_backgroundRect);
-                LayerData* layer = static_cast<LayerData*>(m_layers[idx]);
-                layer->setFrameItems(1, QList<QGraphicsItem*>{m_backgroundRect});
-            } else {
-                LayerData* layer = static_cast<LayerData*>(m_layers[idx]);
-                layer->setFrameItems(1, QList<QGraphicsItem*>());
-            }
-            m_layerFrameData[idx][1] = defaultFrame;
-            m_layerKeyframes[idx].insert(1);
-        }
->>>>>>> da6a0a4c
     }
 
     m_currentFrame = json["currentFrame"].toInt(1);
     m_currentLayerIndex = json["currentLayer"].toInt(0);
 
-<<<<<<< HEAD
-    loadFrameState(m_currentFrame);
-=======
-    // Background layer should only contain a single keyframe at frame 1
-    if (m_backgroundRect && !m_layers.empty()) {
-        LayerData* bgLayer = static_cast<LayerData*>(m_layers[0]);
-        bgLayer->setFrameItems(1, QList<QGraphicsItem*>{m_backgroundRect});
-        FrameData bgData;
-        bgData.type = FrameType::Keyframe;
-        bgData.items.append(m_backgroundRect);
-        m_layerFrameData[0].clear();
-        m_layerFrameData[0][1] = bgData;
-        m_layerKeyframes[0].clear();
-        m_layerKeyframes[0].insert(1);
-    }
->>>>>>> da6a0a4c
-
     loadFrameState(m_currentFrame);
 
     return true;
