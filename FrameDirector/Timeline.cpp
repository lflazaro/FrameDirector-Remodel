--- conflicted
+++ resolved
@@ -1334,13 +1334,10 @@
 {
     if (m_onionSkinEnabled != enabled) {
         m_onionSkinEnabled = enabled;
-<<<<<<< HEAD
         if (m_onionSkinButton) {
             QSignalBlocker blocker(m_onionSkinButton);
             m_onionSkinButton->setChecked(m_onionSkinEnabled);
         }
-=======
->>>>>>> 325652e5
         if (m_drawingArea) {
             m_drawingArea->update();
         }
